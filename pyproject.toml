[project]
name = "did-indy-py"
version = "0.1.0"
description = "did:indy library including a driver implementing the DID Registration Interface"
authors = [
    {name = "Daniel Bluhm", email = "dbluhm@pm.me"},
]
dependencies = [
    "httpx>=0.27.2",
]
requires-python = ">=3.12"
readme = "README.md"
license = {text = "Apache-2.0"}

[project.optional-dependencies]
driver = [
    "fastapi[standard]>=0.115.4",
    "aries-askar>=0.3.2",
    "indy-vdr>=0.4.2",
    "pydantic>=2.9.2",
    "base58>=2.1.1",
    "pydantic-settings>=2.6.1",
    "rich>=13.9.4",
    "pyjwt>=2.10.1",
]
client = [
    "pydantic>=2.9.2",
]
demo = [
    "aries-askar>=0.3.2",
    "anoncreds>=0.2.0",
]

[dependency-groups]
dev = [
    "pytest>=8.3.3",
    "pytest-asyncio>=0.24.0",
    "ruff>=0.12.0",
    "pre-commit>=4.0.1",
<<<<<<< HEAD
    "pytest-cov>=6.2.1",
    "pytest-html>=4.1.1",
    "pytest-xdist>=3.8.0",
    "pytest-ruff>=0.5",
=======
]

[build-system]
requires = ["uv_build>=0.7.19,<0.8.0"]
build-backend = "uv_build"

[tool.uv.build-backend]
module-name = "did_indy"

[tool.pytest.ini_options]
addopts = "-m 'not e2e'"
markers = [
  "e2e: End-to-end tests",
  "unit: Unit tests",
  "integration: Integration tests"
>>>>>>> 73a1455a
]<|MERGE_RESOLUTION|>--- conflicted
+++ resolved
@@ -37,12 +37,10 @@
     "pytest-asyncio>=0.24.0",
     "ruff>=0.12.0",
     "pre-commit>=4.0.1",
-<<<<<<< HEAD
     "pytest-cov>=6.2.1",
     "pytest-html>=4.1.1",
     "pytest-xdist>=3.8.0",
     "pytest-ruff>=0.5",
-=======
 ]
 
 [build-system]
@@ -58,5 +56,4 @@
   "e2e: End-to-end tests",
   "unit: Unit tests",
   "integration: Integration tests"
->>>>>>> 73a1455a
 ]